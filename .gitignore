--- conflicted
+++ resolved
@@ -3,11 +3,7 @@
 scripts/
 tests/
 img/
-<<<<<<< HEAD
-=======
 build/
-media/
->>>>>>> d352d18e
 mudpi.config
 *.log
 # Python compiled
@@ -132,4 +128,6 @@
 # Rope project settings
 .ropeproject
 
-.idea+# IDE configs
+.idea/
+.DS_Store