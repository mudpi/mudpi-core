--- conflicted
+++ resolved
@@ -43,12 +43,8 @@
 			self.r.set(self.key, json.dumps(readings))
 			return readings
 		else:
-<<<<<<< HEAD
-			print('Failed to get DHT reading. Try again!')
+			Logger.log(LOG_LEVEL["error"], 'Failed to get DHT reading. Try again!')
 			return None
-=======
-			Logger.log(LOG_LEVEL["error"], 'Failed to get DHT reading. Try again!')
->>>>>>> 23137a99
 
 
 	def readRaw(self):
