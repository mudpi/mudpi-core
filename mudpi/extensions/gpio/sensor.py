--- conflicted
+++ resolved
@@ -4,10 +4,7 @@
     take analog or digital readings. 
 """
 import re
-<<<<<<< HEAD
-=======
 
->>>>>>> 996ba048
 import board
 import digitalio
 from mudpi.extensions import BaseInterface
@@ -26,12 +23,8 @@
 
     def validate(self, config):
         """ Validate the dht config """
-        if not isinstance(config, list):
-            config = [config]
-
-        for conf in config:
-            if not conf.get('pin'):
-                raise ConfigError('Missing `pin` in GPIO config.')
+        if not config.get('pin'):
+            raise ConfigError('Missing `pin` in GPIO config.')
 
             if not re.match(r'D\d+$', conf['pin']) and not re.match(r'A\d+$', conf['pin']):
                 raise ConfigError(
