""" 
    GPIO Sensor Interface
    Connects to a linux board GPIO to
    take analog or digital readings. 
"""
import re

import board
import digitalio
from mudpi.extensions import BaseInterface
from mudpi.extensions.sensor import Sensor
from mudpi.exceptions import MudPiError, ConfigError


class Interface(BaseInterface):

    def load(self, config):
        """ Load GPIO sensor component from configs """
        sensor = GPIOSensor(self.mudpi, config)
        if sensor:
            self.add_component(sensor)
        return True

    def validate(self, config):
        """ Validate the dht config """
<<<<<<< HEAD
        if not config.get('pin'):
            raise ConfigError('Missing `pin` in GPIO config.')

            # TODO: change this to work with all the other pin options beyond D## and A##
            if not re.match(r'D\d+$', conf['pin']) and not re.match(r'A\d+$', conf['pin']):
                raise ConfigError(
                    "Cannot detect pin type (Digital or analog), "
                    "should be D## or A## for digital or analog. "
                    "Please refer to "
                    "https://github.com/adafruit/Adafruit_Blinka/tree/master/src/adafruit_blinka/board"
                )
=======
        if not isinstance(config, list):
            config = [config]

        for conf in config:
            if not conf.get('pin'):
                raise ConfigError('Missing `pin` in GPIO config.')
>>>>>>> 2cf68361
            
        return config


class GPIOSensor(Sensor):
    """ GPIO Sensor
        Returns a reading from gpio pin
    """

    """ Properties """
    @property
    def id(self):
        """ Return a unique id for the component """
        return self.config['key']

    @property
    def name(self):
        """ Return the display name of the component """
        return self.config.get('name') or f"{self.id.replace('_', ' ').title()}"
    
    @property
    def state(self):
        """ Return the state of the component (from memory, no IO!) """
        return self._state

    @property
    def classifier(self):
        """ Classification further describing it, effects the data formatting """
        return self.config.get('classifier', 'general')


    """ Methods """
    def init(self):
        """ Connect to the device """
        self.pin_obj = getattr(board, self.config['pin'])

        if re.match(r'D\d+$', self.pin):
            self.is_digital = True
        elif re.match(r'A\d+$', self.pin):
            self.is_digital = False
        else:
            self.is_digital = True

        self.gpio = digitalio

        return True
        
    def update(self):
        """ Get data from GPIO connection"""
        if self.is_digital:
            data = self.gpio.DigitalInOut(self.pin_obj).value
        else:
            data = self.gpio.AnalogIn(self.pin_obj).value
        self._state = data
        return data<|MERGE_RESOLUTION|>--- conflicted
+++ resolved
@@ -23,26 +23,12 @@
 
     def validate(self, config):
         """ Validate the dht config """
-<<<<<<< HEAD
-        if not config.get('pin'):
-            raise ConfigError('Missing `pin` in GPIO config.')
-
-            # TODO: change this to work with all the other pin options beyond D## and A##
-            if not re.match(r'D\d+$', conf['pin']) and not re.match(r'A\d+$', conf['pin']):
-                raise ConfigError(
-                    "Cannot detect pin type (Digital or analog), "
-                    "should be D## or A## for digital or analog. "
-                    "Please refer to "
-                    "https://github.com/adafruit/Adafruit_Blinka/tree/master/src/adafruit_blinka/board"
-                )
-=======
         if not isinstance(config, list):
             config = [config]
 
         for conf in config:
             if not conf.get('pin'):
                 raise ConfigError('Missing `pin` in GPIO config.')
->>>>>>> 2cf68361
             
         return config
 
