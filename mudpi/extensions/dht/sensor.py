--- conflicted
+++ resolved
@@ -10,10 +10,6 @@
 from mudpi.extensions import BaseInterface
 from mudpi.extensions.sensor import Sensor
 from mudpi.logger.Logger import Logger, LOG_LEVEL
-<<<<<<< HEAD
-from mudpi.exceptions import MudPiError, ConfigError
-=======
->>>>>>> 996ba048
 
 
 class Interface(BaseInterface):
@@ -34,17 +30,6 @@
             if not conf.get('pin'):
                 raise ConfigError('Missing `pin` in DHT config.')
 
-<<<<<<< HEAD
-            if not re.match(r'D\d+$', str(conf['pin'])) and not re.match(r'A\d+$', str(conf['pin'])):
-                raise ConfigError(
-                    "Cannot detect pin type (Digital or analog), "
-                    "should be Dxx or Axx for digital or analog. "
-                    "Please refer to "
-                    "https://github.com/adafruit/Adafruit_Blinka/tree/master/src/adafruit_blinka/board"
-                )
-
-=======
->>>>>>> 996ba048
             valid_models = ['11', '22', '2302']
             if conf.get('model') not in valid_models:
                 conf['model'] = '11'
@@ -60,8 +45,6 @@
     """ DHT Sensor
         Returns a random number
     """
-    
-    _sensor = None
 
     @property
     def id(self):
@@ -83,7 +66,6 @@
         """ Classification further describing it, effects the data formatting """
         return 'climate'
 
-<<<<<<< HEAD
     @property
     def type(self):
         """ Model of the device """
@@ -91,10 +73,6 @@
 
 
     """ Methods """
-    def init(self):
-        """ Connect to the device """
-        self.pin_obj = getattr(board, self.config['pin'])
-=======
     def init(self):
         """ Connect to the device """
         try:
@@ -106,7 +84,6 @@
             )
 
         self.type = self.config['model']
->>>>>>> 996ba048
 
         sensor_types = {
             '11': adafruit_dht.DHT11,
