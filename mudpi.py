--- conflicted
+++ resolved
@@ -21,27 +21,6 @@
 from action import Action
 from config_load import load_config_json
 from server.mudpi_server import MudpiServer
-<<<<<<< HEAD
-from workers.pi.lcd_worker import LcdWorker
-from workers.pi.i2c_worker import PiI2CWorker
-from workers.pi.relay_worker import RelayWorker
-from workers.pi.camera_worker import CameraWorker
-from workers.pi.sensor_worker import PiSensorWorker
-from workers.pi.control_worker import PiControlWorker
-from workers.trigger_worker import TriggerWorker
-from workers.sequence_worker import SequenceWorker
-
-try:
-    from workers.arduino.arduino_worker import ArduinoWorker
-
-    NANPY_ENABLED = True
-except ImportError:
-    NANPY_ENABLED = False
-
-try:
-    from workers.adc_worker import ADCMCP3008Worker
-
-=======
 # from workers.pi.lcd_worker import LcdWorker
 from workers.linux.i2c_worker import PiI2CWorker
 from workers.linux.relay_worker import RelayWorker
@@ -57,7 +36,6 @@
     NANPY_ENABLED = False
 try:
     from workers.adc_worker import ADCMCP3008Worker
->>>>>>> b3191913
     MCP_ENABLED = True
 except ImportError:
     MCP_ENABLED = False
@@ -65,16 +43,6 @@
 from logger.Logger import Logger, LOG_LEVEL
 import variables
 
-<<<<<<< HEAD
-=======
-##############################
-#    MudPi Core
-#    Author: Eric Davisson (@theDavisson) [EricDavisson.com]
-#    https://mudpi.app
-#    MudPi Core is a python library to gather sensor readings, control components,
-#    and manage devices using a Raspberry Pi on an event based system using redis.
-#
->>>>>>> b3191913
 CONFIGS = {}
 PROGRAM_RUNNING = True
 threads = []
@@ -93,12 +61,8 @@
 CONFIGS = load_config_json()
 # Singleton redis to prevent connection conflicts
 try:
-<<<<<<< HEAD
     r = redis.Redis(host=CONFIGS['redis'].get('host', '127.0.0.1'),
                     port=int(CONFIGS['redis'].get('port', 6379)))
-=======
-    r = redis.Redis(host=CONFIGS['redis'].get('host', '127.0.0.1'), port=int(CONFIGS['redis'].get('port', 6379)))
->>>>>>> b3191913
 except KeyError:
     r = redis.Redis(host='127.0.0.1', port=6379)
 # Waiting for redis and services to be running
@@ -132,28 +96,19 @@
     print('Initializing Logger \r', end="", flush=True)
     Logger.logger = Logger(CONFIGS)
     time.sleep(0.05)
-<<<<<<< HEAD
     Logger.log(
         LOG_LEVEL["info"],
         'Initializing Logger...\t\t\t\033[1;32m Complete\033[0;0m'
     )
-=======
-    Logger.log(LOG_LEVEL["info"], 'Initializing Logger...\t\t\t\033[1;32m Complete\033[0;0m')
->>>>>>> b3191913
     Logger.log_to_file(LOG_LEVEL["debug"], "Dumping the config file: ")
     for index, config in CONFIGS.items():
         Logger.log_to_file(LOG_LEVEL["debug"], '%s: %s' % (index, config))
     Logger.log_to_file(LOG_LEVEL["debug"], "End of config file dump!\n")
-<<<<<<< HEAD
 except Exception as e:
     Logger.log(
         LOG_LEVEL["info"],
         'Initializing Logger...\t\t\t\033[1;31m Disabled\033[0;0m'
     )
-=======
-except Exception:
-    Logger.log(LOG_LEVEL["info"], 'Initializing Logger...\t\t\t\033[1;31m Disabled\033[0;0m')
->>>>>>> b3191913
 
 try:
     print('Initializing Garden Control \r', end="", flush=True)
@@ -162,7 +117,6 @@
     GPIO.cleanup()
     # Pause for GPIO to finish
     time.sleep(0.1)
-<<<<<<< HEAD
     Logger.log(
         LOG_LEVEL["info"],
         'Initializing Garden Control...\t\t\033[1;32m Complete\033[0;0m'
@@ -187,26 +141,11 @@
         LOG_LEVEL["info"],
         'Preparing Threads for Workers...\t\033[1;32m Complete\033[0;0m'
     )
-=======
-    Logger.log(LOG_LEVEL["info"], 'Initializing Garden Control...\t\t\033[1;32m Complete\033[0;0m')
-    print('Preparing Threads for Workers\r', end="", flush=True)
-
-    new_messages_waiting = threading.Event()     # Event to signal LCD to pull new messages
-    main_thread_running = threading.Event()     # Event to signal workers to close
-    system_ready = threading.Event()             # Event to tell workers to begin working
-    camera_available = threading.Event()         # Event to signal if camera can be used
-    lcd_available = threading.Event()             # Event to signal if lcd displays can be used
-
-    main_thread_running.set()                     # Main event to tell workers to run/shutdown
-    time.sleep(0.1)
-    Logger.log(LOG_LEVEL["info"], 'Preparing Threads for Workers...\t\033[1;32m Complete\033[0;0m')
->>>>>>> b3191913
 
     # Worker for Camera
     try:
         if len(CONFIGS["camera"]) > 0:
             CONFIGS["camera"]["redis"] = r
-<<<<<<< HEAD
             c = CameraWorker(
                 CONFIGS['camera'],
                 main_thread_running,
@@ -224,19 +163,10 @@
             LOG_LEVEL["info"],
             'Pi Camera...\t\t\t\t\033[1;31m Disabled\033[0;0m'
         )
-=======
-            c = CameraWorker(CONFIGS['camera'], main_thread_running, system_ready, camera_available)
-            Logger.log(LOG_LEVEL["info"], 'Camera...\t\t\t\033[1;32m Initializing\033[0;0m')
-            workers.append(c)
-            camera_available.set()
-    except KeyError:
-        Logger.log(LOG_LEVEL["info"], 'Pi Camera...\t\t\t\t\033[1;31m Disabled\033[0;0m')
->>>>>>> b3191913
 
     # Workers for pi (Sensors, Controls, Relays, I2C)
     try:
         if len(CONFIGS["workers"]) > 0:
-<<<<<<< HEAD
 
             for worker in CONFIGS['workers']:
                 # Create worker for worker
@@ -304,35 +234,6 @@
             LOG_LEVEL["info"],
             'Pi Workers...\t\t\t\t\033[1;31m Disabled\033[0;0m'
         )
-=======
-            for worker in CONFIGS['workers']:
-                # Create worker for worker
-                worker["redis"] = r
-                if worker['type'] == "sensor":
-                    pw = PiSensorWorker(worker, main_thread_running, system_ready)
-                    Logger.log(LOG_LEVEL["info"], 'Sensors...\t\t\t\t\033[1;32m Initializing\033[0;0m')
-                elif worker['type'] == "control":
-                    pw = PiControlWorker(worker, main_thread_running, system_ready)
-                    Logger.log(LOG_LEVEL["info"], 'Controls...\t\t\t\t\033[1;32m Initializing\033[0;0m')
-                elif worker['type'] == "i2c":
-                    pw = PiI2CWorker(worker, main_thread_running, system_ready)
-                    Logger.log(LOG_LEVEL["info"], 'I2C Comms...\t\t\t\t\033[1;32m Initializing\033[0;0m')
-                elif worker['type'] == "display":
-                    for display in worker['displays']:
-                        display["redis"] = r
-                        pw = LcdWorker(display, main_thread_running, system_ready, lcd_available)
-                        lcd_available.set()
-                        Logger.log(LOG_LEVEL["info"], 'LCD Displays...\t\t\t\t\033[1;32m Initializing\033[0;0m')
-                elif worker['type'] == "relay":
-                    # Add Relay Worker Here for Better Config Control
-                    Logger.log(LOG_LEVEL["info"], 'Relay...\t\t\t\033[1;32m Initializing\033[0;0m')
-                else:
-                    Logger.log(LOG_LEVEL["warning"], "Exception raised due to unknown Worker Type: {0}".format(worker['type']))
-                    raise Exception("Unknown Worker Type: " + worker['type'])
-                workers.append(pw)
-    except KeyError as e:
-        Logger.log(LOG_LEVEL["info"], 'Pi Workers...\t\t\t\t\033[1;31m Disabled\033[0;0m')
->>>>>>> b3191913
         print(e)
 
     # Worker for relays attached to pi
@@ -340,7 +241,6 @@
         if len(CONFIGS["relays"]) > 0:
             for relay in CONFIGS['relays']:
                 relay["redis"] = r
-<<<<<<< HEAD
 
                 relayState = {
                     # Event to allow relay to activate
@@ -366,20 +266,6 @@
             LOG_LEVEL["info"],
             'Relays Workers...\t\t\033[1;31m Disabled\033[0;0m'
         )
-=======
-                relayState = {
-                    "available": threading.Event(),  # Event to allow relay to activate
-                    "active": threading.Event()      # Event to signal relay to open/close
-                }
-                relayEvents[relay.get("key", relay_index)] = relayState
-                rw = RelayWorker(relay, main_thread_running, system_ready, relayState['available'], relayState['active'])
-                workers.append(rw)
-                # Make the relays available, this event is toggled off elsewhere if we need to disable relays
-                relayState['available'].set()
-                relay_index += 1
-    except KeyError:
-        Logger.log(LOG_LEVEL["info"], 'Relays Workers...\t\t\033[1;31m Disabled\033[0;0m')
->>>>>>> b3191913
 
     # Load in Actions
     try:
@@ -389,7 +275,6 @@
                 a = Action(action)
                 a.init_action()
                 actions[a.key] = a
-<<<<<<< HEAD
             Logger.log(
                 LOG_LEVEL["info"],
                 '{0} Actions...\t\t\t\t\033[1;32m Initializing\033[0;0m'.format(
@@ -397,11 +282,6 @@
     except KeyError:
         Logger.log(LOG_LEVEL["info"],
                    'Actions...\t\t\t\033[1;31m Disabled\033[0;0m')
-=======
-            Logger.log(LOG_LEVEL["info"], '{0} Actions...\t\t\t\t\033[1;32m Initializing\033[0;0m'.format(len(CONFIGS['actions'])))
-    except KeyError:
-        Logger.log(LOG_LEVEL["info"], 'Actions...\t\t\t\t\033[1;31m Disabled\033[0;0m')
->>>>>>> b3191913
 
     # Worker for Sequences
     try:
@@ -409,7 +289,6 @@
             for sequence in CONFIGS["sequences"]:
                 sequence["redis"] = r
                 sequenceState = {
-<<<<<<< HEAD
                     "available": threading.Event(),
                     # Event to allow sequence to activate
                     "active": threading.Event()
@@ -425,18 +304,10 @@
                     sequenceState['active'],
                     actions
                 )
-=======
-                    "available": threading.Event(),  # Event to allow sequence to activate
-                    "active": threading.Event()      # Event to signal sequence to open/close
-                }
-                sequenceEvents[sequence.get("key", sequence_index)] = sequenceState
-                s = SequenceWorker(sequence, main_thread_running, system_ready, sequenceState['available'], sequenceState['active'], actions)
->>>>>>> b3191913
                 workers.append(s)
                 sequences[s.key] = s
                 sequenceState['available'].set()
                 sequence_index += 1
-<<<<<<< HEAD
         Logger.log(
             LOG_LEVEL["info"],
             '{0} Sequences...\t\t\t\t\033[1;32m Initializing\033[0;0m'.format(
@@ -447,18 +318,12 @@
             LOG_LEVEL["info"],
             'Sequences...\t\t\t\t\033[1;31m Disabled\033[0;0m'
         )
-=======
-        Logger.log(LOG_LEVEL["info"], '{0} Sequences...\t\t\t\t\033[1;32m Initializing\033[0;0m'.format(len(CONFIGS["sequences"])))
-    except KeyError:
-        Logger.log(LOG_LEVEL["info"], 'Sequences...\t\t\t\t\033[1;31m Disabled\033[0;0m')
->>>>>>> b3191913
 
     # Worker for Triggers
     try:
         if len(CONFIGS["triggers"]) > 0:
             for trigger in CONFIGS["triggers"]:
                 trigger["redis"] = r
-<<<<<<< HEAD
             t = TriggerWorker(
                 CONFIGS['triggers'],
                 main_thread_running,
@@ -480,21 +345,10 @@
     # Worker for nodes attached to pi via serial or wifi[esp8266, esp32]
     # Supported nodes: arduinos, esp8266, ADC-mcp3xxx, probably others
     # (esp32 with custom nanpy fork)
-=======
-            t = TriggerWorker(CONFIGS['triggers'], main_thread_running, system_ready, actions, sequences)
-            Logger.log(LOG_LEVEL["info"], 'Triggers...\t\t\t\t\033[1;32m Initializing\033[0;0m')
-            workers.append(t)
-    except KeyError:
-        Logger.log(LOG_LEVEL["info"], 'Triggers...\t\t\t\t\033[1;31m Disabled\033[0;0m')
-
-    # Worker for nodes attached to pi via serial or wifi[esp8266, esp32]
-    # Supported nodes: arduinos, esp8266, ADC-MCP3xxx, probably others (esp32 with custom nanpy fork)
->>>>>>> b3191913
     try:
         if len(CONFIGS["nodes"]) > 0:
             for node in CONFIGS['nodes']:
                 node["redis"] = r
-<<<<<<< HEAD
 
                 if node['type'] == "arduino":
                     if NANPY_ENABLED:
@@ -557,49 +411,11 @@
         LOG_LEVEL["info"],
         'Engaging MudPi Workers...\t\t\033[1;32m \033[0;0m'
     )
-=======
-                if node['type'] == "arduino":
-                    if NANPY_ENABLED:
-                        Logger.log(LOG_LEVEL["info"], 'MudPi Arduino Workers...\t\t\033[1;32m Initializing\033[0;0m')
-                        t = ArduinoWorker(node, main_thread_running, system_ready)
-                    else:
-                        Logger.log(LOG_LEVEL["error"], 'Error Loading Nanpy library. Did you pip3 install -r requirements.txt?')
-                elif node['type'] == "ADC-MCP3008":
-                    if MCP_ENABLED:
-                        Logger.log(LOG_LEVEL["info"], 'MudPi ADC Workers...\t\t\033[1;32m Initializing\033[0;0m')
-                        t = ADCMCP3008Worker(node, main_thread_running, system_ready)
-                    else:
-                        Logger.log(LOG_LEVEL["error"], 'Error Loading MCP3xxx library. Did you pip3 install -r requirements.txt;?')
-                else:
-                    Logger.log(LOG_LEVEL["warning"], "Exception raised due to unknown Node Type: {0}".format(node['type']))
-                    raise Exception("Unknown Node Type: " + node['type'])
-                nodes.append(t)
-    except KeyError:
-        Logger.log(LOG_LEVEL["info"], 'MudPi Node Workers...\t\t\t\033[1;31m Disabled\033[0;0m')
-
-    # try:
-    #     if (CONFIGS['server'] is not None):
-    #         Logger.log(LOG_LEVEL["info"], 'MudPi Server...\t\t\t\t\033[1;33m Starting\033[0;0m', end='\r', flush=True)
-    #         time.sleep(1)
-    #         server = MudpiServer(main_thread_running, CONFIGS['server']['host'], CONFIGS['server']['port'])
-    #         s = threading.Thread(target=server_worker)  # TODO where is server_worker supposed to be initialized?
-    #         threads.append(s)
-    #         s.start()
-    # except KeyError:
-    #     Logger.log(LOG_LEVEL["info"], 'MudPi Socket Server...\t\t\t\033[1;31m Disabled\033[0;0m')
-
-    Logger.log(LOG_LEVEL["info"], 'MudPi Garden Controls...\t\t\033[1;32m Initialized\033[0;0m')
-    Logger.log(LOG_LEVEL["info"], 'Engaging MudPi Workers...\t\t\033[1;32m \033[0;0m')
->>>>>>> b3191913
 
     for worker in workers:
         t = worker.run()
         threads.append(t)
         time.sleep(.5)
-<<<<<<< HEAD
-
-=======
->>>>>>> b3191913
     for node in nodes:
         t = node.run()
         threads.append(t)
@@ -607,7 +423,6 @@
 
     time.sleep(.5)
 
-<<<<<<< HEAD
     Logger.log(
         LOG_LEVEL["info"],
         'MudPi Garden Control...\t\t\t\033[1;32m Online\033[0;0m'
@@ -620,12 +435,6 @@
     system_ready.set()
     # Store current time to track uptime
     r.set('started_at', str(datetime.datetime.now()))
-=======
-    Logger.log(LOG_LEVEL["info"], 'MudPi Garden Control...\t\t\t\033[1;32m Online\033[0;0m')
-    Logger.log(LOG_LEVEL["info"], '_________________________________________________')
-    system_ready.set()  # Workers will not process until system is ready
-    r.set('started_at', str(datetime.datetime.now()))  # Store current time to track uptime
->>>>>>> b3191913
     system_message = {'event': 'SystemStarted', 'data': 1}
     r.publish('mudpi', json.dumps(system_message))
 
@@ -643,11 +452,7 @@
 
     try:
         server.sock.shutdown(socket.SHUT_RDWR)
-<<<<<<< HEAD
-    except:
-=======
     except Exception:
->>>>>>> b3191913
         pass
 
     # Clear main running event to signal threads to close
@@ -660,7 +465,6 @@
     for thread in threads:
         thread.join()
 
-<<<<<<< HEAD
     Logger.log(
         LOG_LEVEL["info"],
         "MudPi Shutting Down...\t\t\t\033[1;32m Complete\033[0;0m"
@@ -668,8 +472,4 @@
     Logger.log(
         LOG_LEVEL["info"],
         "Mudpi is Now...\t\t\t\t\033[1;31m Offline\033[0;0m"
-    )
-=======
-    Logger.log(LOG_LEVEL["info"], "MudPi Shutting Down...\t\t\t\033[1;32m Complete\033[0;0m")
-    Logger.log(LOG_LEVEL["info"], "Mudpi is Now...\t\t\t\t\033[1;31m Offline\033[0;0m")
->>>>>>> b3191913
+    )