--- conflicted
+++ resolved
@@ -7,85 +7,6 @@
 
 from logger.Logger import Logger, LOG_LEVEL
 
-<<<<<<< HEAD
-
-# A socket server prototype that was going to be used for devices to communicate.
-# Instead we are using nodejs to catch events in redis and emit them over a socket.
-# May update this in later version for device communications. Undetermined.
-
-class MudpiServer(object):
-
-    def __init__(self, system_running, host='127.0.0.1', port=7002):
-        self.port = int(port)
-        self.host = host
-        self.system_running = system_running
-        self.sock = socket.socket(socket.AF_INET, socket.SOCK_STREAM)
-        self.client_threads = []
-
-        try:
-            self.sock.bind((self.host, self.port))
-        except socket.error as msg:
-            Logger.log(
-                LOG_LEVEL["error"],
-                'Failed to create socket. Error Code: ',
-                str(msg[0]), ' , Error Message: ', msg[1]
-            )
-            sys.exit()
-
-    def listen(self):
-        self.sock.listen(10)  # number of clients to listen for
-        Logger.log(
-            LOG_LEVEL["info"],
-            'MudPi Server...\t\t\t\t\033[1;32m Online\033[0;0m ')
-        while self.system_running.is_set():
-            try:
-                client, address = self.sock.accept()
-                client.settimeout(60)
-                Logger.log(
-                    LOG_LEVEL["debug"], 'Client connected from %s',
-                    address
-                )
-                t = threading.Thread(target=self.listen_to_client,
-                                     args=(client, address))
-                self.client_threads.append(t)
-                t.start()
-            except:
-                pass
-        print('Server Shutdown...\r', end="", flush=True)
-        self.sock.close()
-        Logger.log(
-            LOG_LEVEL["info"],
-            'Server Shutdown...\t\t\t\033[1;32m Complete\033[0;0m'
-        )
-
-    def listen_to_client(self, client, address):
-        size = 1024
-        while self.system_running.is_set():
-            try:
-                data = pickle.loads(client.recv(size))
-                if data:
-                    print(data)
-                    response = data
-                    client.send(pickle.dumps(data))
-                else:
-                    raise Exception('Client Disconnected')
-            except:
-                client.close()
-                return False
-        Logger.log(
-            LOG_LEVEL["info"],
-            'Closing Client Connection...\t\t\033[1;32m Complete\033[0;0m'
-        )
-
-
-if __name__ == "__main__":
-    host = '127.0.0.1'
-    port = 7002
-    server = MudpiServer(host, port)
-    server.listen();
-    while True:
-        pass
-=======
 # A socket server used to allow incoming wiresless connections. 
 # MudPi will listen on the socket server for clients to join and
 # send a message that should be broadcast on the event system.
@@ -189,5 +110,4 @@
 	except KeyboardInterrupt:
 		system_ready.clear()
 	finally:
-		system_ready.clear()
->>>>>>> 2fa6fbe1
+		system_ready.clear()