import time
import datetime
import json
import redis
import threading
import board
import busio
import adafruit_character_lcd.character_lcd_rgb_i2c as character_rgb_lcd
import adafruit_character_lcd.character_lcd_i2c as character_lcd
from .worker import Worker
import sys
sys.path.append('..')

from logger.Logger import Logger, LOG_LEVEL

class LcdWorker(Worker):
	def __init__(self, config, main_thread_running, system_ready, lcd_available):
		super().__init__(config, main_thread_running, system_ready)
		try:
			self.address = int(self.config['address']) if self.config['address'] is not None else None
		except KeyError:
			self.address = None
		try:
			self.model = str(self.config['model']) if self.config['model'] is not None else ''
		except KeyError:
			self.model = ''
		try:
			self.columns = int(self.config['columns']) if self.config['columns'] is not None else 16
		except KeyError:
			self.columns = 16
		try:
			self.rows = int(self.config['rows']) if self.config['rows'] is not None else 2
		except KeyError:
			self.rows = 2
		try:
			self.default_duration = int(self.config['default_duration']) if self.config['default_duration'] is not None else 5
		except KeyError:
			self.default_duration = 5
			
		self.current_message = ""
		self.cached_message = {'message':'', 'duration': self.default_duration}
		self.need_new_message = True
		self.message_queue = []

		# Events
		self.lcd_available = lcd_available

		# Dynamic Properties based on config
		try:
			self.topic = self.config['topic'].replace(" ", "/").lower() if self.config['topic'] is not None else 'mudpi/lcd'
		except KeyError:
			self.topic = 'mudpi/lcd'

		# Pubsub Listeners
		self.pubsub = self.r.pubsub()
		self.pubsub.subscribe(**{self.topic: self.handleMessage})

		self.init()
		return

	def init(self):
		Logger.log(LOG_LEVEL["info"], 'LCD Display Worker...\t\t\t\033[1;32m Initializing\033[0;0m'.format(**self.config))
		# prepare sensor on specified pin
		self.i2c = busio.I2C(board.SCL, board.SDA)
		if(self.model):
			if (self.model.lower() == 'rgb'):
				self.lcd = character_lcd.Character_LCD_RGB_I2C(self.i2c, self.columns, self.rows, self.address)
			elif (self.model.lower() == 'pcf'):
				self.lcd = character_lcd.Character_LCD_I2C(self.i2c, self.columns, self.rows, address=self.address, usingPCF=True)
			else:
				self.lcd = character_lcd.Character_LCD_I2C(self.i2c, self.columns, self.rows, self.address)
		else:
			self.lcd = character_lcd.Character_LCD_I2C(self.i2c, self.columns, self.rows, self.address)

		self.lcd.backlight = True
		self.lcd.clear()
		self.lcd.message = "MudPi\nGarden Online"
		time.sleep(2)
		self.lcd.clear()
		return

	def run(self): 
		Logger.log(LOG_LEVEL["info"], 'LCD Display Worker ...\t\t\t\033[1;32m Online\033[0;0m'.format(**self.config))
		return super().run()

	def handleMessage(self, message):
		data = message['data']
		if data is not None:
			decoded_message = self.decodeMessageData(data)
			try:
				if decoded_message['event'] == 'Message':
					if decoded_message.get('data', None):
						self.addMessageToQueue(decoded_message['data'].get('message', ''), int(decoded_message['data'].get('duration', self.default_duration)))
<<<<<<< HEAD
						Logger.log(LOG_LEVEL["debug"], 'LCD Message Queued: \033[1;36m{0}\033[0;0m'.format(decoded_message['data']))
=======
						print('LCD Message Queued: \033[1;36m{0}\033[0;0m'.format(decoded_message['data'].get('message', '').replace("\\n", "\n")))
>>>>>>> 7159325b
				elif decoded_message['event'] == 'Clear':
					self.lcd.clear()
					Logger.log(LOG_LEVEL["debug"], 'Cleared the LCD Screen')
				elif decoded_message['event'] == 'ClearQueue':
					self.message_queue = []
					Logger.log(LOG_LEVEL["debug"], 'Cleared the LCD Message Queue')
			except:
				Logger.log(LOG_LEVEL["error"], 'Error Decoding Message for LCD')
	
	def addMessageToQueue(self, message, duration = 3):
		#Add message to queue if LCD available
		if self.lcd_available.is_set():

			new_message = {
				"message": message.replace("\\n", "\n"),
				"duration": duration
			}
			self.message_queue.append(new_message)

			msg = { 'event':'MessageQueued', 'data': new_message }
			self.r.publish(self.topic, json.dumps(msg))
			return

	def nextMessageFromQueue(self):
		if len(self.message_queue) > 0:
			self.need_new_message = False
			self.resetElapsedTime()
			return self.message_queue.pop(0)
		else:
			return None

	def work(self):
		self.resetElapsedTime()
		self.lcd.clear()
		self.need_new_message = True
		while self.main_thread_running.is_set():
			if self.system_ready.is_set():
				try:
					self.pubsub.get_message()
					if self.lcd_available.is_set():
						if self.cached_message and not self.need_new_message:
							if self.current_message != self.cached_message['message']:
								self.lcd.clear()
								time.sleep(0.01)
								self.lcd.message = self.cached_message['message']
								self.current_message = self.cached_message['message'] # store message to only display once and prevent flickers
							if self.elapsedTime() > self.cached_message['duration'] + 1:
								self.need_new_message = True
						else:
							if self.need_new_message:
								# Get first time message after clear
								self.cached_message = self.nextMessageFromQueue()
					else:
						time.sleep(1)
				except Exception as e:
					Logger.log(LOG_LEVEL["error"], "LCD Worker \t\033[1;31m Unexpected Error\033[0;0m".format(**self.config))
					Logger.log(LOG_LEVEL["error"], "Exception: {0}".format(e)) 
			else:
				#System not ready
				time.sleep(1)
				self.resetElapsedTime()
				
			time.sleep(0.1)

		#This is only ran after the main thread is shut down
		#Close the pubsub connection
		self.pubsub.close()
		Logger.log(LOG_LEVEL["info"], "LCD Worker Shutting Down...\t\t\033[1;32m Complete\033[0;0m".format(**self.config))<|MERGE_RESOLUTION|>--- conflicted
+++ resolved
@@ -91,11 +91,8 @@
 				if decoded_message['event'] == 'Message':
 					if decoded_message.get('data', None):
 						self.addMessageToQueue(decoded_message['data'].get('message', ''), int(decoded_message['data'].get('duration', self.default_duration)))
-<<<<<<< HEAD
-						Logger.log(LOG_LEVEL["debug"], 'LCD Message Queued: \033[1;36m{0}\033[0;0m'.format(decoded_message['data']))
-=======
-						print('LCD Message Queued: \033[1;36m{0}\033[0;0m'.format(decoded_message['data'].get('message', '').replace("\\n", "\n")))
->>>>>>> 7159325b
+						Logger.log(LOG_LEVEL["debug"], 'LCD Message Queued: \033[1;36m{0}\033[0;0m'.format(decoded_message['data'].get('message', '').replace("\\n", "\n")))
+
 				elif decoded_message['event'] == 'Clear':
 					self.lcd.clear()
 					Logger.log(LOG_LEVEL["debug"], 'Cleared the LCD Screen')
