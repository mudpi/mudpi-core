import time
import datetime
import json
import redis
import threading
from .worker import Worker
import sys
sys.path.append('..')
from sensors.pi.float_sensor import (FloatSensor)
from sensors.pi.humidity_sensor import (HumiditySensor)
from logger.Logger import Logger, LOG_LEVEL

class PiSensorWorker(Worker):
	def __init__(self, config, main_thread_running, system_ready):
		super().__init__(config, main_thread_running, system_ready)
		self.topic = config.get('topic', 'sensors').replace(" ", "_").lower()
		self.sleep_duration = config.get('sleep_duration', 30)

		self.sensors = []
		self.init()
		return

	def init(self):
		for sensor in self.config['sensors']:
			if sensor.get('type', None) is not None:
				#Get the sensor from the sensors folder {sensor name}_sensor.{SensorName}Sensor
				sensor_type = 'sensors.pi.' + sensor.get('type').lower() + '_sensor.' + sensor.get('type').capitalize() + 'Sensor'

				imported_sensor = self.dynamic_import(sensor_type)

				# Define default kwargs for all sensor types, conditionally include optional variables below if they exist
				sensor_kwargs = { 
					'name' : sensor.get('name', None),
					'pin' : int(sensor.get('pin', 0)),
					'key'  : sensor.get('key', None)
				}

				# optional sensor variables 
				# Model is specific to DHT modules to specify DHT11 DHT22 or DHT2302
				if sensor.get('model'):
					sensor_kwargs['model'] = str(sensor.get('model'))

				new_sensor = imported_sensor(**sensor_kwargs)
				new_sensor.init_sensor()

				#Set the sensor type and determine if the readings are critical to operations
				new_sensor.type = sensor.get('type').lower()
				if sensor.get('critical', None) is not None:
					new_sensor.critical = True
				else:
					new_sensor.critical = False

				self.sensors.append(new_sensor)
				# print('{type} Sensor (Pi) {pin}...\t\t\033[1;32m Ready\033[0;0m'.format(**sensor))
		return

	def run(self): 
		Logger.log(LOG_LEVEL["info"], 'Pi Sensor Worker [' + str(len(self.sensors)) + ' Sensors]...\t\t\033[1;32m Online\033[0;0m')
		return super().run()

	def work(self):
		while self.main_thread_running.is_set():
			if self.system_ready.is_set():
				message = {'event':'PiSensorUpdate'}
				readings = {}
				for sensor in self.sensors:
					result = sensor.read()
					if result is not None:
						readings[sensor.key] = result
						self.r.set(sensor.key, json.dumps(result))
						#print(sensor.name, result)
					
				print(readings)
				message['data'] = readings
				self.r.publish(self.topic, json.dumps(message))
				time.sleep(self.sleep_duration)
				
			time.sleep(2)
<<<<<<< HEAD
		# This is only ran after the main thread is shut down
		print("Pi Sensor Worker Shutting Down...\t\033[1;32m Complete\033[0;0m")
=======
		#This is only ran after the main thread is shut down
		Logger.log(LOG_LEVEL["info"], "Pi Sensor Worker Shutting Down...\t\033[1;32m Complete\033[0;0m")
>>>>>>> 23137a99
<|MERGE_RESOLUTION|>--- conflicted
+++ resolved
@@ -76,10 +76,6 @@
 				time.sleep(self.sleep_duration)
 				
 			time.sleep(2)
-<<<<<<< HEAD
+
 		# This is only ran after the main thread is shut down
-		print("Pi Sensor Worker Shutting Down...\t\033[1;32m Complete\033[0;0m")
-=======
-		#This is only ran after the main thread is shut down
-		Logger.log(LOG_LEVEL["info"], "Pi Sensor Worker Shutting Down...\t\033[1;32m Complete\033[0;0m")
->>>>>>> 23137a99
+		Logger.log(LOG_LEVEL["info"], "Pi Sensor Worker Shutting Down...\t\033[1;32m Complete\033[0;0m")